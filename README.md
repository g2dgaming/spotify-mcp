# spotify-mcp MCP server

MCP project to connect Claude with Spotify. Built on top of [spotipy-dev's API](https://github.com/spotipy-dev/spotipy/tree/2.24.0).

## Features

- Start, pause, and skip playback
- Search for tracks/albums/artists/playlists
- Get info about a track/album/artist/playlist
- Manage the Spotify queue

## Demo

Make sure to turn on audio

<details>
  <summary>
    Video
  </summary>
  https://github.com/user-attachments/assets/20ee1f92-f3e3-4dfa-b945-ca57bc1e0894
  </summary>
</details>

## Configuration

### Getting Spotify API Keys

Create an account on [developer.spotify.com](https://developer.spotify.com/). Navigate to [the dashboard](https://developer.spotify.com/dashboard).
Create an app with redirect_uri as http://localhost:8888. (You can choose any port you want but you must use http and localhost).
I set "APIs used" to "Web Playback SDK".

### Run this project locally

This project is not yet set up for ephemeral environments (e.g. `uvx` usage).
Run this project locally by cloning this repo

```bash
git clone https://github.com/varunneal/spotify-mcp.git
```

Add this tool as a mcp server.

On MacOS: `~/Library/Application\ Support/Claude/claude_desktop_config.json`

On Windows: `%APPDATA%/Claude/claude_desktop_config.json`

  ```json
  "spotify": {
      "command": "uv",
      "args": [
        "--directory",
        "/path/to/spotify_mcp",
        "run",
        "spotify-mcp"
      ],
      "env": {
        "SPOTIFY_CLIENT_ID": YOUR_CLIENT_ID,
        "SPOTIFY_CLIENT_SECRET": YOUR_CLIENT_SECRET,
        "SPOTIFY_REDIRECT_URI": "http://localhost:8888"
      }
    }
  ```

### Troubleshooting

Please open an issue if you can't get this MCP working. Here are some tips:

1. Make sure `uv` is updated. I recommend version `>=0.54`.
2. Make sure claude has execution permisisons for the project: `chmod -R 755`.
<<<<<<< HEAD
3. Ensure you have Spotify premium (needed for running developer API).
=======
3. Ensure you have Spotify premium (needed for running developer API). 

This MCP will emit logs to std err (as specified in the MCP) spec. On Mac the Claude Desktop app should emit these logs
to `~/Library/Logs/Claude`. 
On other platforms [you can find logs here](https://modelcontextprotocol.io/quickstart/user#getting-logs-from-claude-for-desktop).


You can launch the MCP Inspector via [`npm`](https://docs.npmjs.com/downloading-and-installing-node-js-and-npm) with this command:

```bash
npx @modelcontextprotocol/inspector uv --directory /path/to/spotify_mcp run spotify-mcp
```

Upon launching, the Inspector will display a URL that you can access in your browser to begin debugging.

>>>>>>> 03ad309b

## TODO

Unfortunately, a bunch of cool features have [now been deprecated](https://techcrunch.com/2024/11/27/spotify-cuts-developer-access-to-several-of-its-recommendation-features/)
from the Spotify API. Most new features will be relatively minor or for the health of the project:

- tests.
- adding API support for managing playlists.
- adding API support for paginated search results/playlists/albums.

PRs appreciated! 

## Deployment

(todo)

### Building and Publishing

To prepare the package for distribution:

1. Sync dependencies and update lockfile:

```bash
uv sync
```

2. Build package distributions:

```bash
uv build
```

This will create source and wheel distributions in the `dist/` directory.

3. Publish to PyPI:

```bash
uv publish
```

Note: You'll need to set PyPI credentials via environment variables or command flags:

- Token: `--token` or `UV_PUBLISH_TOKEN`
<<<<<<< HEAD
- Or username/password: `--username`/`UV_PUBLISH_USERNAME` and `--password`/`UV_PUBLISH_PASSWORD`

### Debugging

Since MCP servers run over stdio, debugging can be challenging. For the best debugging
experience, we strongly recommend using the [MCP Inspector](https://github.com/modelcontextprotocol/inspector).

You can launch the MCP Inspector via [`npm`](https://docs.npmjs.com/downloading-and-installing-node-js-and-npm) with this command:

```bash
npx @modelcontextprotocol/inspector uv --directory /Users/varun/Documents/Python/spotify_mcp run spotify-mcp
```

Upon launching, the Inspector will display a URL that you can access in your browser to begin debugging.
=======
- Or username/password: `--username`/`UV_PUBLISH_USERNAME` and `--password`/`UV_PUBLISH_PASSWORD`
>>>>>>> 03ad309b
<|MERGE_RESOLUTION|>--- conflicted
+++ resolved
@@ -67,9 +67,6 @@
 
 1. Make sure `uv` is updated. I recommend version `>=0.54`.
 2. Make sure claude has execution permisisons for the project: `chmod -R 755`.
-<<<<<<< HEAD
-3. Ensure you have Spotify premium (needed for running developer API).
-=======
 3. Ensure you have Spotify premium (needed for running developer API). 
 
 This MCP will emit logs to std err (as specified in the MCP) spec. On Mac the Claude Desktop app should emit these logs
@@ -84,8 +81,6 @@
 ```
 
 Upon launching, the Inspector will display a URL that you can access in your browser to begin debugging.
-
->>>>>>> 03ad309b
 
 ## TODO
 
@@ -129,21 +124,4 @@
 Note: You'll need to set PyPI credentials via environment variables or command flags:
 
 - Token: `--token` or `UV_PUBLISH_TOKEN`
-<<<<<<< HEAD
-- Or username/password: `--username`/`UV_PUBLISH_USERNAME` and `--password`/`UV_PUBLISH_PASSWORD`
-
-### Debugging
-
-Since MCP servers run over stdio, debugging can be challenging. For the best debugging
-experience, we strongly recommend using the [MCP Inspector](https://github.com/modelcontextprotocol/inspector).
-
-You can launch the MCP Inspector via [`npm`](https://docs.npmjs.com/downloading-and-installing-node-js-and-npm) with this command:
-
-```bash
-npx @modelcontextprotocol/inspector uv --directory /Users/varun/Documents/Python/spotify_mcp run spotify-mcp
-```
-
-Upon launching, the Inspector will display a URL that you can access in your browser to begin debugging.
-=======
-- Or username/password: `--username`/`UV_PUBLISH_USERNAME` and `--password`/`UV_PUBLISH_PASSWORD`
->>>>>>> 03ad309b
+- Or username/password: `--username`/`UV_PUBLISH_USERNAME` and `--password`/`UV_PUBLISH_PASSWORD`